from ase import Atoms
import clusterx as c
import numpy as np
import sys
from ase.visualize import view
from ase.calculators.calculator import Calculator
from ase.db.jsondb import JSONDatabase
from clusterx.super_cell import SuperCell
from clusterx.parent_lattice import ParentLattice
from clusterx.structure import Structure
from clusterx.utils import calculate_trafo_matrix
from ase.db.core import connect
from ase.db.core import Database
import inspect
try:
    import cPickle as pickle
except ImportError:
    import pickle

class StructuresSet():
    """
    **StructureSet class**

    Objects of this class contain a set of structures. This set can be used for
    various purposes, for instance as a training data set for
    cluster expansion, or as a validation set for cross validation.

    **Parameters:**

    ``parent_lattice``: ParentLattice object
        All the structures on a structures set must derive from the same parent
        lattice given here.

    ``filename``: String
        The structures in the data set can be added to a database
        (specifically an ASE's JSONDatabase object), contained in a json file
        with the path given by ``filename``.

    **Examples:**

    .. todo::

        * Write function write_files (already drafted).
        * So far, the class allows to have only a subset of the structures written to the member json database. This may be dengerous in certain contexts, analyze whether changing this.


    **Methods:**
    """
    def __init__(self, parent_lattice, filename="structures_set.json", calculator = None):

        self._iter = 0
        self._nstructures = 0
        self._filename = filename
        self._metadata = {}
        self._structures = []
        self._parent_lattice = parent_lattice
        self._props = {}
        self._folders = []
        self._folders_db = None
        self._folders_db_fname = None
        self.json_db = JSONDatabase(filename=self._filename)
        if isinstance(calculator,Calculator):
            self.set_calculator(calculator)

    def __iter__(self):
        self._iter = 0
        return self

    def __next__(self):
        if self._iter < self._nstructures:
            i = self._iter
            self._iter += 1
            return self._structures[i]
        else :
            raise StopIteration

    def __len__(self):
        return self._nstructures

    def get_nstr(self):
        """Return number of structures in the structures set.
        """
        return self._nstructures

    def write(self, structure, key_value_pairs={}, **kwargs):
        self.json_db.write(structure.get_atoms(),key_value_pairs, data={"pcell":structure.get_parent_lattice().get_cell(),"tmat":structure.get_transformation(), "tags":structure.get_tags(),"idx_subs":structure.get_idx_subs()},**kwargs)

    def add_structure(self,structure, key_value_pairs={}, write_to_db = False, **kwargs):
        """Add a structure to the StructuresSet object

        **Parameters:**

        ``structure``: Structure object
            Structure object for the structure to be added.
        ``key_value_pairs``: dictionary
            if ``write_to_db`` is ``True`` (see below), then this argument is passed
            to ASE's ``json_db.write`` method.
        ``write_to_db``: boolean (default: False)
            Whether to add the structure to the json database (see ``filename``
            parameter for StructuresSet initialization)
        ``kwargs``: dictionary
            passed to ASE's ``json_db.write`` method if ``write_to_db`` is ``True``
        """
        self._structures.append(structure)
        self._nstructures += 1
        if write_to_db:
            self.write(structure, key_value_pairs, **kwargs)
            #self.json_db.write(structure.get_atoms(),key_value_pairs, data={"tmat":structure.get_transformation(),"tags":structure.get_tags(),"idx_subs":structure.get_idx_subs()},**kwargs)

    def add_structures(self, structures = None, json_db_filepath = None):
        """Add structures to the StructureSet object

        **Parameters:**

        ``structures``: list of Structure objects
            Structures to be added

        ``json_db_filepath``: path to JSON file
            Json database file. The database must contain a data dict with keys
            tags and idx_subs
        """
        if structures is not None:
            for structure in structures:
                self.add_structure(structure)

        elif json_db_filepath is not None:
            db = connect(json_db_filepath)
            for row in db.select():
                atoms = row.toatoms()
                tmat = row.get("data",{}).get("tmat")
                if tmat is None:
                    tmat = calculate_trafo_matrix(self._parent_lattice.get_cell(),atoms.get_cell())
                scell = SuperCell(self._parent_lattice,tmat)
                self.add_structure(Structure(scell, decoration=atoms.get_atomic_numbers()))

    def get_structure(self,sid):
        """Get one structure of the set

        **Parameters:**

        ``sid``: integer
            index of structure in the structure set.

        **Returns:**

        Structure object.
        """
        return self._structures[sid]

    def get_structures(self):
        """Get all structures of the set

        **Return:**

        list of Structure objects.
        """
        return self._structures

    def get_structure_atoms(self, sid):
        """
        Return Atoms object for db row sid.
        """
        return self._structures[sid].get_atoms()

    def iterimages(self):
        # Allows trajectory to convert NEB into several images
        return iter(self._structures)

    def __getitem__(self, i=-1):
        return self._structures[i]

    def get_images(self,remove_vacancies=True,n=None):
        """
        Return array of Atoms objects from structures set.

        **Parameters:**

        ``remove_vacancies``: Boolean
            whether the returned Atoms objects contain vacancies, i.e. atoms with
            species number 0 or chemical symbol X. If true, vacancy sites are eliminated
            in the returned Atoms objects
        ``n``: integer
            return the first ``n`` structures. If ``None``, return all structures.
        """
        images = []
        if n is None:
            nmax = len(self)
        else:
            nmax = n

        if not remove_vacancies:
            for i in range(nmax):
                images.append(self._structures[i].get_atoms())
                #images.append(self._structures[i])
        else:
            for i in range(nmax):
                atoms0 = self._structures[i].get_atoms()
                positions = []
                numbers = []
                indices = []
                for i,atom in enumerate(atoms0):
                    nr = atom.get('number')
                    if nr != 0:
                        indices.append(i)
                        positions.append(atom.get('position'))
                        numbers.append(nr)
                images.append(Atoms(cell=atoms0.get_cell(), pbc=atoms0.get_pbc(),numbers=numbers,positions=positions))

        return images

    def get_json_string(self, super_cell):
        fn = self.filename

        #reset filename and stdout
        self.filename = None
        from cStringIO import StringIO
        import sys
        old_stdout = sys.stdout
        sys.stdout = mystdout = StringIO()

        self.write(super_cell)

        #restore filename and stdout
        sys.stdout = old_stdout
        self.filename = fn

        return  mystdout.getvalue()
        """
        #should try something like this, from ase jsondb.py
        bigdct, ids, nextid = self._read_json()
        self._metadata = bigdct.get('metadata', {})

        """


    def set_calculator(self, calc):
        """
        for row in self.select():
            self.update(row.id, calculator=calculator_name)
        """
        """
        ids = [row.id for row in self.select()]
        self.update(ids, cell_calculator = calculator_name)
        """
        #self.metadata = {"calculator" : calc.name.lower(), "calculator_parameters" : calc.todict()}
        self._calculator = calc
        self.set_metadata({"calculator" : calc.name.lower(),
                           "calculator_parameters" : calc.todict()})

    def get_calculator(self):
        return self._calculator

    def set_metadata(self, dct):
        self._metadata.update(dct)
        self.metadata = self._metadata

    def get_metadata(self, dct):
        return self.metadata

<<<<<<< HEAD
    def get_property(self):
        return self._props

    def get_parent_lattice(self):
        return self._parent_lattice

=======
>>>>>>> 0330b0f2
    def calculate_property(self, prop="energy"):
        """
        Return calculated property for all structures in the structures set.

        Fix needed: protected keys in ase db class impede to
        update the value of energy. Patching this now by using
        a different key, e.g. energy2 instead of energy.
        """
        calc = self.get_calculator()
        props = np.zeros(len(self))
        for i,st in enumerate(self):
            ats = st.get_atoms()
            ats.set_calculator(calc)
            props[i] = ats.get_potential_energy()
        self._props = props
        return props

        """
        for row in self.select():
            a = self.get_atoms(selection = row.id)
            a.set_calculator(calc)
            if prop == "energy":
                e = a.get_potential_energy()
                #self.update(row.id,energy2=e)
                self.update(row.id,energy2=e)

        """

    def calculate_energies(self, calculator, structure_fname="geometry.json"):
        """
        Perform ab-initio calculation of energies contained in folders.
        """
        import os
        from ase.io import read
        from ase.calculators.emt import EMT

        cwd = os.getcwd()

        for folder in self._folders:
            os.chdir(folder)
            atoms = read(structure_fname)
            atoms.set_calculator(calculator)
            erg = atoms.get_potential_energy()
            f = open(os.path.join("energy.dat"),"w+")
            f.write(str(erg))
            f.close()
            os.chdir(cwd)


    def write_files(self, root = ".", prefix = '', suffix = '', fnames = None, formats = [], overwrite = True):
        """Create folders containing structure files for ab-initio calculations.

        Structure files are written to files with path::

            [[root] /] [prefix] id [suffix] / [filename]

        Where ``root``, ``prefix``, ``suffix``, and ``filename`` are explained
        below, and ``id`` + 1 is the structure id in a created JSON database with
        path::

            [[root] /] [prefix]id0-idN[suffix] . json

        where ``id0`` and ``idN`` are the smallest and largest ``id`` indices.
        The path of the created folders are stored in the json-database created
        by ``StructuresSet.write_files()``, under, for instance::

            {
            ...
            "key_value_pairs": {"folder": "./random_strs-14"},
            ...
            }


        Parameters:

        ``root``: String
            path to the root folder containing the set of created folders

        ``prefix``: String
            prefix for name of folder containing the files

        ``suffix``: String
            suffix for name of folder containing the files

        ``fnames``: array of Strings
            Array of file names for files contaning the structure. If not set defaults
            to ``geometry.json``.

        ``formats``: array of Strings, optional
            Array of file formats corresponding to the file names in ``fnames``. Possible
            formats are listed in `ase.io.write <https://wiki.fysik.dtu.dk/ase/ase/io/io.html#ase.io.write>`_.
            If entirely ommited, or if an element of the array is ``None``, the format is
            guessed from the corresponding file name.

        ``overwrite``: boolean
            Whether to overrite content of existing folders.
        """
        import os
        from ase.io import write

        path = os.path.join(root,prefix+"0"+"-"+str(self.get_nstr()-1)+suffix+".json")
        self._folders_db_fname = path
        db = connect(path, type = "json", append = not overwrite)

        if overwrite:
            self._folders = []

        if fnames is None:
            fnames = ["geometry.json"]
        elif isinstance(fnames,str):
            fnames = [fnames]

        if len(formats) == 0:
            for i in range(len(fnames)):
                formats.append(None)

        for i in range(self.get_nstr()):
            path = os.path.join(root,prefix+str(i)+suffix)
            if not os.path.exists(path):
                os.makedirs(path)

            if i < len(self._folders):
                self._folders[i] = path
            else:
                self._folders.append(path)

            atoms = self.get_structure(i).get_atoms()

            for fname, format in zip(fnames,formats):
                path = os.path.join(root,prefix+str(i)+suffix,fname)
                if overwrite:
                    write(path, atoms, format)
                elif not os.path.isfile(path):
                    write(path, atoms, format)

            if overwrite:
                db.write(atoms, folder=self._folders[i])
            elif not os.path.isfile(path):
                db.write(atoms, folder=self._folders[i])

        self._folders_db = db
        db.metadata = {'db_path':path}


    def get_folders(self):
        """Get list folders containing structure files for ab-initio calculations
        as created by ``StructureSet.write_files()``
        """
        return self._folders

    def get_folders_db(self):
        """Get json database object corresponding to the list folders
        containing structure files for ab-initio calculations
        as created by ``StructureSet.writ_files()``
        """
        return self._folders_db

    def get_folders_db_fname(self):
        """Get file name of json database corresponding to the list folders
        containing structure files for ab-initio calculations
        as created by ``StructureSet.writ_files()``
        """
        return self._folders_db_fname

    def read_energy(folder,**kwargs):
        """Read value stored in ``energy.dat`` file.

        This is to be used as the ``read_property`` keyword argument of
        ``StructureSet.read_property_values()`` method. Can be used as a
        template for reading different properties to passed to ``StructureSet.read_property_values()``.

        **Parameters:**

        ``folder``: string
            absolute or relative path of the folder containing the file/s to be read.

        ``**kwargs``: keyword arguments
            Extra arguments needed for the property reading. See documentation of
            ``StructureSet.read_property_values()``.
        """
        import os
        f = open(os.path.join(folder,"energy.dat"),"r")
        erg = float(f.readlines()[0])
        return erg

    def read_property_values(self, property_name = "total_energy", read_property = read_energy, **kwargs):
        """Read calculated property values from ab-inito output files

        Read property values from ab-initio code output files. These files are
        contained in paths::

            [[root] /] [prefix] id [suffix] /

        as created by ``StructureSet.write_files()``. The folders to be searched
        for energy values are those returned by ``StructureSet.get_folders()``.

        The read property value is stored in the folders' json-database created
        by ``StructuresSet.write_files()``, under the "key_value_pairs" key. For instance::

            "key_value_pairs": {"folder": "./random_strs-14", [property_name]: 9.266617521975935},

        where [property_name] represents here the string value of the parameter ``property_name``.

        Parameters:

        ``property_name``: string
            key for the ``self._props`` dictionary of property values

        ``read_property``: function
            Function to extract property value from ab-initio files. Return value
            must be scalar and signature is::

                read_property(folder_path, args[0], args[1], ...)

            where ``folder_path`` is the path of the folder containing the relevant
            property files.

        ``**kwargs``: keyworded variable length argument list
            You may call this method as::

                sset_instance.read_property_values(read_property, arg1=arg1, arg2=arg2, ... argN=argN)

            where ``arg1`` to  ``argN`` are the keyworded arguments to the ``read_property(folder_path,**kwargs)`` function.
        """
        import os
        import glob
        from clusterx.utils import list_integer_named_folders

        db = self.get_folders_db()

        self._props[property_name] = []
        for i,folder in enumerate(self._folders):
            pval = read_property(folder,**kwargs)
            self._props[property_name].append(pval)
            db.update([i+1], **{property_name:pval})
            # Note: db.update([i+1], property_name=pval) sets the key to "property_name" and not the value of property_name.


    def get_property_names(self):
        """Return list of stored property names.
        """
        return list(self._props.keys())

    def get_property_values(self, property_name):
        """Return list of property values.

        **Parameters:**

        ``property_name``: String
            Name of the property. If not sure, a list of property names can be
            obtained ``StructuresSet.get_property_names()``.
        """
        return self._props[property_name]

    def set_property_values(self, property_name = "total_energy", property_vals = []):
        """Set property values

        Set the property values.

        If a folders' json-database (as created by ``StructuresSet.write_files()``)
        exists, it is updated.

        **Parameters:**

        ``property_name``: string
            Name of the property

        ``property_vals``: array
            Array of property values

        """
        db = self.get_folders_db()
        self._props[property_name] = property_vals

        if db is not None:
            for i,p in enumerate(property_vals):
                db.update([i+1], **{property_name:p})<|MERGE_RESOLUTION|>--- conflicted
+++ resolved
@@ -257,15 +257,12 @@
     def get_metadata(self, dct):
         return self.metadata
 
-<<<<<<< HEAD
     def get_property(self):
         return self._props
 
     def get_parent_lattice(self):
         return self._parent_lattice
 
-=======
->>>>>>> 0330b0f2
     def calculate_property(self, prop="energy"):
         """
         Return calculated property for all structures in the structures set.
