--- conflicted
+++ resolved
@@ -666,9 +666,40 @@
 
     return out_str.rstrip()
 
-<<<<<<< HEAD
-
-
+
+def parent_lattice_to_atat(plat, out_fname="lat.in"):
+    """Serializes ParentLattice object to ATAT input file
+
+    **Parameters:**
+
+    ``plat``: ParentLattice object
+        ParentLattice object to be serialized
+    ``out_fname``: string
+        Output file path
+    """
+    cell = plat.get_cell()
+    positions = plat.get_scaled_positions()
+    sites = plat.get_sites()
+
+    f = open(out_fname,'w+')
+
+    for cellv in cell:
+        f.write(u"%2.12f\t%2.12f\t%2.12f\n"%(cellv[0],cellv[1],cellv[2]))
+
+    f.write(u"1.000000000000\t0.000000000000\t0.000000000000\n")
+    f.write(u"0.000000000000\t1.000000000000\t0.000000000000\n")
+    f.write(u"0.000000000000\t0.000000000000\t1.000000000000\n")
+
+    for i,pos in enumerate(positions):
+        stri = u"%2.12f\t%2.12f\t%2.12f\t"%(pos[0],pos[1],pos[2])
+        if len(sites[i])>1:
+            for z in sites[i][:-1]:
+                stri = stri + "%s,\t"%cs[z]
+        stri = stri + "%s\n"%cs[sites[i][-1]]
+
+        f.write(stri)
+
+    f.close()
 
 class Exponential():
 
@@ -786,39 +817,4 @@
     def evaluate(self, alpha, sigma, M):
         if M > self.m:
             self.basis_function_set[str(M)] = self.construct(M)
-        return self.basis_function_set[str(M)][int(alpha)].evaluate(sigma)
-=======
-def parent_lattice_to_atat(plat, out_fname="lat.in"):
-    """Serializes ParentLattice object to ATAT input file
-
-    **Parameters:**
-
-    ``plat``: ParentLattice object
-        ParentLattice object to be serialized
-    ``out_fname``: string
-        Output file path
-    """
-    cell = plat.get_cell()
-    positions = plat.get_scaled_positions()
-    sites = plat.get_sites()
-
-    f = open(out_fname,'w+')
-
-    for cellv in cell:
-        f.write(u"%2.12f\t%2.12f\t%2.12f\n"%(cellv[0],cellv[1],cellv[2]))
-
-    f.write(u"1.000000000000\t0.000000000000\t0.000000000000\n")
-    f.write(u"0.000000000000\t1.000000000000\t0.000000000000\n")
-    f.write(u"0.000000000000\t0.000000000000\t1.000000000000\n")
-
-    for i,pos in enumerate(positions):
-        stri = u"%2.12f\t%2.12f\t%2.12f\t"%(pos[0],pos[1],pos[2])
-        if len(sites[i])>1:
-            for z in sites[i][:-1]:
-                stri = stri + "%s,\t"%cs[z]
-        stri = stri + "%s\n"%cs[sites[i][-1]]
-
-        f.write(stri)
-
-    f.close()
->>>>>>> 04caa3a1
+        return self.basis_function_set[str(M)][int(alpha)].evaluate(sigma)