from ase import Atoms
import clusterx as c
import numpy as np
import sys
import io
import tempfile
import copy

def unique_non_sorted(a):
    _, idx = np.unique(a, return_index=True)
    return a[np.sort(idx)]

class ParentLattice(Atoms):
    """**Parent lattice class**

    The parent lattice in a cluster expansion defines the atomic positions,
    the periodicity, the substitutional species, and the spectator sites, i.e. those
    atoms which are present in the crystal but are not substituted.
    ``ParentLattice`` subclasses ASE's ``Atoms`` class.

    **Parameters:**

    ``atoms``: ASE's ``Atoms`` object
        ``atoms`` object corresponding to the pristine lattice.
    ``substitutions``: list of ASE's ``Atoms`` objects.
        Every ``Atoms`` object in the list, corresponds to a possible full
        substitution of only one sublattice. If set, overrides ``sites`` (see
        below).
    ``sites``: list of integer arrays
        This is an array of length equal to the number of atoms in the parent
        lattice. Every element in the array is an array with species numbers,
        representing the species which can occupy the crystal
        sites (see examples below). This is overriden by ``substitutions``
        if set.
    ``pbc``: three bool
        Periodic boundary conditions flags. Examples:
        (1, 1, 0), (True, False, False). Default value: (1,1,1)

    **Examples:**

    In all the examples below, you may visualize the created parent lattice
    by executing::

        $> ase gui plat.json

    In this example, the parent lattice for a simple binary fcc CuAl Alloy
    is built::

        from ase.build import bulk
        from clusterx.parent_lattice import ParentLattice

        pri = bulk('Cu', 'fcc', a=3.6)
        sub = bulk('Al', 'fcc', a=3.6)

        plat = ParentLattice(pri, substitutions=[sub], pbc=pri.get_pbc())
        plat.serialize(fmt="json",fname="plat.json")

    In the next example, a parent lattice for a complex clathrate compound is
    defined. This definition corresponds to the chemical formula
    :math:`Si_{46-x-y} Al_x Vac_y Ba_{8-z} Sr_z` ::

        from ase.spacegroup import crystal

        a = 10.515
        x = 0.185; y = 0.304; z = 0.116
        wyckoff = [
            (0, y, z), #24k
            (x, x, x), #16i
            (1/4., 0, 1/2.), #6c
            (1/4., 1/2., 0), #6d
            (0, 0 , 0) #2a
        ]

        from clusterx.parent_lattice import ParentLattice
        pri = crystal(['Si','Si','Si','Ba','Ba'], wyckoff, spacegroup=223, cellpar=[a, a, a, 90, 90, 90])
        sub1 = crystal(['Al','Al','Al','Ba','Ba'], wyckoff, spacegroup=223, cellpar=[a, a, a, 90, 90, 90])
        sub2 = crystal(['X','X','X','Ba','Ba'], wyckoff, spacegroup=223, cellpar=[a, a, a, 90, 90, 90])
        sub3 = crystal(['Si','Si','Si','Sr','Sr'], wyckoff, spacegroup=223, cellpar=[a, a, a, 90, 90, 90])

        plat = ParentLattice(atoms=pri,substitutions=[sub1,sub2,sub3])
        plat.serialize(fmt="json",fname="plat.json")

    This example uses the optional ``sites`` parameter instead of the ``substitutions``
    parameter::

        from ase import Atoms
        from clusterx.parent_lattice import ParentLattice

        a = 5.0
        cell = [[a,0,0],[0,a,0],[0,0,a]]
        scaled_positions = [[0,0,0],[0.25,0.25,0.25],[0.5,0.5,0.5],[0.75,0.75,0.75],[0.5,0.5,0]]
        sites = [[11,13],[25,0,27],[11,13],[13,11],[5]]

        plat = ParentLattice(Atoms(scaled_positions=scaled_positions,cell=cell), sites=sites)
        plat.serialize(fmt="json",fname="plat.json")

    Defined in this way, the crystal site located at [0,0,0] may be occupied by
    species numbers 11 and 13; the crystal site at [0.25,0.25,0.25] may be occupied
    by species numbers 25, 0 (vacancy) or 27; and so on. The pristine lattice has
    species numbers [11,25,11,13,5] (i.e. the first element in every of the lists in sites).
    Notice that sites with atom index 0 and 2 belong to a common sublattice (i.e. [11,13])
    while site with atom index 3 (i.e. [13,11]) determines a different sublattice.

    .. todo::
        override get_distance and get_distances from Atoms. Such that if get_all_distances
        was ever called, it sets a self.distances attribute which is used for get_distance
        and get_distances, saving computation time. Care should be paid in cases where
        positions are updated either by relaxation or deformation of the lattice.

    **Methods:**
    """

    def __init__(self, atoms, substitutions=None, sites=None, pbc=(1,1,1)):
        super(ParentLattice,self).__init__(symbols=atoms,pbc=pbc)
        #self._atoms = atoms.copy()
        self._fname = None
        self._fmt = None

        if atoms is not None:
            self._atoms = atoms.copy()
            self._atoms.set_pbc(pbc)
        else:
            self._atoms = None

        self._natoms = len(self._atoms)

        if sites is not None and substitutions is None:
<<<<<<< HEAD
            #try:
            #    unique_sites = np.unique(sites,axis=0)
            #except AttributeError:
            try:
                unique_sites = np.unique(sites)
            except AttributeError:
                raise AttributeError("sites array has problems, look at the documentation.")
=======
            #from ase.data import atomic_numbers
            try:
                unique_sites = np.unique(sites,axis=0)
            except:
                try:
                    unique_sites = np.unique(sites)
                except AttributeError:
                    raise AttributeError("sites array has problems, look at the documentation.")
>>>>>>> 643946c6

            """
            unique_sites = deepcopy(_unique_sites)
            for i,us in enumerate(_unique_sites):
                for j, jus in us:
                    if isinstance(jus,str):
                        unique_sites[i] = int(atomic_numbers(jus))
                    else:
                        unique_sites[i] = us
            """
            tags = np.zeros(self._natoms).astype(int)
            for ius, us in enumerate(unique_sites):
                for idx in range(self._natoms):
<<<<<<< HEAD
                    #if (sites[idx] == us).all():
                    if bool(sites[idx] == us):
=======
                    if (np.array(sites[idx]) == us).all():
>>>>>>> 643946c6
                        tags[idx] = int(ius)

            numbers = np.zeros(self._natoms).astype(int)
            numbers_pris = np.zeros(self._natoms).astype(int)
            for idx in range(self._natoms):
                numbers_pris[idx] = sites[idx][0]
            self.set_atomic_numbers(numbers_pris)
            self._atoms.set_atomic_numbers(numbers_pris)

            substitutions = []
            for ius, us in enumerate(unique_sites):
                for isp in range(1,len(us)):
                    for idx in range(self._natoms):
                        if tags[idx] == ius:
                            numbers[idx] = us[isp]
                        else:
                            numbers[idx] = sites[idx][0]

                    substitutions.append(Atoms(positions=self.get_positions(),cell=self.get_cell(),pbc=self.get_pbc(),numbers=numbers))

        if substitutions is None:
            substitutions = []
        self._subs = []
        self._set_substitutions(substitutions)


    def copy(self):
        """Return a copy."""
        pl = self.__class__(atoms=self._atoms, substitutions=self._subs, pbc=self.get_pbc())

        pl.arrays = {}
        for name, a in self.arrays.items():
            pl.arrays[name] = a.copy()
        pl.constraints = copy.deepcopy(self.constraints)
        return pl

    def get_atoms(self):
        """Get the Atoms object representing the pristine parent lattice."""
        return self._atoms

    def get_natoms(self):
        """Get the total number of atoms."""
        return len(self._atoms)

    def _set_substitutions(self,substitutions=[]):
        if len(substitutions) != 0:
            for atoms in substitutions:
                if self._natoms != len(atoms):
                    raise ValueError('Substitutions array has wrong length: %d != %d.' %
                                     (len(self._atoms), len(substitutions)))
                else:
                    self._subs.append(atoms)

        self._max_nsub = len(self._subs)
        self._set_tags()


    def _set_tags(self):
        """Set the ``tags`` attribute of the Atoms object, and the ParentLattice
        attributes ``idx_subs`` and ``sites`` which define the substitutional
        framework of a ParentLattice.

        Example:

        Supose a ParentLattice object was initialized with four Atoms objects
        a1, a2, a3 and a4::

          parlat = ParentLattice(a1,[a2,a3,a4])

        i.e. a1 represents the pristine lattice and a2 to a4 are the
        possible substitutions.

        Now suppose that::

          a1.get_chemical_symbols() -> [Si,Si,Si,Ba,Ba,Na]
          a2.get_chemical_symbols() -> [Al,Al,Al,Ba,Ba,Na]
          a3.get_chemical_symbols() -> [Si,Si,Si, X, X,Na]
          a4.get_chemical_symbols() -> [Si,Si,Si,Sr,Sr,Na]

        Then::

          tags -> [0,0,0,1,1,2]
          idx_subs -> {0: [14,13], 1: [56,0,38], 2:[11]}
          sites -> {0: [14,13], 1: [14,13], 2: [14,13], 3: [56,0,38], 4: [56,0,38], 5:[11]}

        This means that sites with tag=0 can be occupied by species 14 and 13,
        and sites with tag=1 can be occupied by species 56, vacancy, or species 38.
        """
        all_numbers = np.zeros((self._max_nsub+1,self._natoms),dtype=int)

        all_numbers[0] = self._atoms.get_atomic_numbers()

        for i in range(self._max_nsub):
            all_numbers[i+1] = self._subs[i].get_atomic_numbers()

        all_numbers = all_numbers.T
        unique_subs, tags = np.unique(all_numbers,axis=0,return_inverse=True)
        self.set_tags(tags)

        self.idx_subs = {i: unique_non_sorted(unique_subs[i]) for i in range(len(unique_subs))}
        self.sites = { i:self.idx_subs[j] for i,j in enumerate(tags)}


    def get_substitutional_sites(self):
        """Return atom indexes which may be substituted
        """
        st = self.get_substitutional_tags()
        ss = []
        for i,tag in enumerate(self.get_tags()):
            if tag in st:
                ss.append(i)
        return ss

    def get_n_sub_sites(self):
        """Return total number of substitutional sites
        """
        return len(self.get_substitutional_tags())

    def get_spectator_sites(self):
        """Return atom indexes which may not be substituted
        """
        st = self.get_spectator_tags()
        ss = []
        for i,tag in enumerate(self.get_tags()):
            if tag in st:
                ss.append(i)
        return ss

    def get_substitutional_tags(self):
        """Return site types for substitutional sites
        """
        st = []
        for tag in self.get_tags():
            if len(self.idx_subs[tag]) > 1:
                st.append(tag)
        return st

    def get_spectator_tags(self):
        """Return site types for non substitutional sites
        """
        st = []
        for tag in self.get_tags():
            if len(self.idx_subs[tag]) == 1:
                st.append(tag)
        return st

    def get_sites(self):
        """Return dictionary of sites
        """
        return self.sites

    def get_substitutions(self):
        """Return array of Atoms objects corresponding to fully substituted configurations.
        """
        return self._subs

    def get_pristine(self):
        """Return Atoms object of pristine configuration
        """
        return self._atoms

    def get_all_atoms(self):
        """Return list of Atoms objects of pristine and fully substituted configurations.

        Returned Atoms objects are copies of members ``self._atoms`` and ``self._subs``.
        """
        a = []
        a.append(self._atoms.copy())
        for sub in self._subs:
            a.append(sub.copy())
        return a

    def get_idx_subs(self):
        """Return dictionary of site type indexes and substitutional species

        The format of the returned dictionary is ``{'0':[pri0,sub00,sub01,...],'1':[pri1,sub10,sub11,...]...}``
        where the key indicates the site type, ``pri#`` the chemical number of the pristine structure and
        ``sub##`` the possible substitutional chemical numbers for the site.
        """
        return self.idx_subs

    def get_fname(self):
        """
        Get file path of serialized parent lattice
        """
        return self._fname

    def get_fmt(self):
        """
        Get file format of serialized parent lattice
        """
        return self._fmt

    def serialize(self, fmt="json", fname="parlat.json"):
        """
        Serialize a ParentLattice (or derived) object

        Writes a file on the current working directory containing the structural
        information of the parent lattice. For formats other than ``ATAT``, it
        uses ``io`` module of ASE
        (`ASE documentation <https://wiki.fysik.dtu.dk/ase/ase/io/io.html#ase.io.write>`_).

        **Parameters:**

        ``fmt``: string (default ``json``)
            Output file format, can be "ATAT", "atat" or any of the formats listed
            in `ASE documentation <https://wiki.fysik.dtu.dk/ase/ase/io/io.html#ase.io.write>`_

        ``fname``: string (default ``parlat.json``)
            Output file name.

        """
        import os
        from ase.data import chemical_symbols as cs

        self._fmt=fmt

        cell = self._atoms.get_cell()
        positions = self._atoms.get_scaled_positions()
        sites = self.get_sites()


        if fmt == "ATAT" or fmt == "atat":
            f = open(fname,'w')

            for cellv in cell:
                f.write(u"%2.12f\t%2.12f\t%2.12f\n"%(cellv[0],cellv[1],cellv[2]))

            f.write(u"1.000000000000\t0.000000000000\t0.000000000000\n")
            f.write(u"0.000000000000\t1.000000000000\t0.000000000000\n")
            f.write(u"0.000000000000\t0.000000000000\t1.000000000000\n")

            for i,pos in enumerate(positions):
                stri = u"%2.12f\t%2.12f\t%2.12f\t"%(pos[0],pos[1],pos[2])
                if len(self.sites[i])>1:
                    for z in self.sites[i][:-1]:
                        stri = stri + "%s,\t"%cs[z]
                stri = stri + "%s\n"%cs[self.sites[i][-1]]

                f.write(stri)

        else:
            from ase.io import write

            images = []
            images.append(self.get_pristine())
            for sub in self.get_substitutions():
                images.append(sub)

            write(fname,images,format=fmt)

        self._fname = fname<|MERGE_RESOLUTION|>--- conflicted
+++ resolved
@@ -125,15 +125,6 @@
         self._natoms = len(self._atoms)
 
         if sites is not None and substitutions is None:
-<<<<<<< HEAD
-            #try:
-            #    unique_sites = np.unique(sites,axis=0)
-            #except AttributeError:
-            try:
-                unique_sites = np.unique(sites)
-            except AttributeError:
-                raise AttributeError("sites array has problems, look at the documentation.")
-=======
             #from ase.data import atomic_numbers
             try:
                 unique_sites = np.unique(sites,axis=0)
@@ -142,7 +133,6 @@
                     unique_sites = np.unique(sites)
                 except AttributeError:
                     raise AttributeError("sites array has problems, look at the documentation.")
->>>>>>> 643946c6
 
             """
             unique_sites = deepcopy(_unique_sites)
@@ -156,12 +146,7 @@
             tags = np.zeros(self._natoms).astype(int)
             for ius, us in enumerate(unique_sites):
                 for idx in range(self._natoms):
-<<<<<<< HEAD
-                    #if (sites[idx] == us).all():
-                    if bool(sites[idx] == us):
-=======
                     if (np.array(sites[idx]) == us).all():
->>>>>>> 643946c6
                         tags[idx] = int(ius)
 
             numbers = np.zeros(self._natoms).astype(int)
