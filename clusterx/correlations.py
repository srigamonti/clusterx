--- conflicted
+++ resolved
@@ -59,13 +59,8 @@
             # Only for binary alloys. Allows for simple interpretation of cluster interactions.
             return sigma
 
-<<<<<<< HEAD
         if self.basis == "ternary-chebychev":
             # Only for ternary alloys. Method proposed by J.M. Sanchez, Physica 128A, 334-350 (1984). 
-=======
-        if self.basis == "chebychev":
-            # Only for ternary alloys. Method proposed by J.M. Sanchez, Physica 128A, 334-350 (1984).
->>>>>>> f0bc6a1d
             # Same results as for "trigonometric" in case of a binary.
             # WARNING: Forces that sigma = +-m, +-(m-1), ..., +- 1, (0), i.e. explicitly sigma = -1,0,1
             # WARNING: Only to be used with a fixed number of species for each lattice point.
