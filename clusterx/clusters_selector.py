--- conflicted
+++ resolved
@@ -237,11 +237,7 @@
         from sklearn import linear_model
         from sklearn.metrics import make_scorer, r2_score, mean_squared_error
 
-<<<<<<< HEAD
         self.fitter_cv = linear_model.Ridge(alpha=1.0e-6, fit_intercept=self.fit_intercept)
-=======
-        self.fitter_cv = linear_model.Ridge(alpha = 1.0e-6, fit_intercept=self.fit_intercept)
->>>>>>> cffacea8
         
         rows = np.arange(len(p))
         ecis = []
