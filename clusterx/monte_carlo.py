## packages needed for MonteCarlo
import random
#from clusterx.structures_set import StructuresSet
from clusterx.structure import Structure

## packages needed for MonteCarloTrajectory
import json
import numpy as np
from copy import deepcopy

class MonteCarlo():
    """MonteCarlo class

    Description:
        Perform MonteCarlo samplings

    Parameters:

    ``energy_model``: Model object
        Model used for acceptance and rejection. Usually, the Model enables to
        calculate the total energy of a given configuration.

    ``scell``: SuperCell object
        Super cell in which the sampling is performed.

    ``nsubs``: dictionary
        The format of the dictionary is as follows::

            {site_type1:[n11,n12,...], site_type2:[n21,n22,...], ...}

        It indicates how many substitutional atoms of every kind (n#1, n#2, ...)
        may replace the pristine species for sites of site_type#.

        The list of site types can be obtained with the method ``ParentLattice.get_idx_subs()``
        (see related documentation).

        Defines the number of substituted atoms in each sublattice
        Supercell in which the sampling is performed.

    ``filename``: string
        Trajectory can be written to a json file with the name ``filename``.

    ``last_visited_structure_name``: string
        The structure visited at the final step of the sampling can be saved to a json file. 
        Default name: last-visited-structure-mc.json

    ``sublattice_indices``: list of int
        Sampled sublattices. Each index in the list gives the site_type defining the sublattice.
        If the list is empty (default), the site_type of the sublattices are read from ``nsubs``
        Non-substituted sublattices are excluded for canonical samplings.

    ``models``: Model object
        List of Models for structural dependent properties. Models of properties
        can also be defined and calculated after the sampling is finished
        by using the Class MonteCarloTrajectory

    ``no_of_swaps``: int
        Number of swaps per sampling step

    ``ensemble``: string
        "canonical" allows only for swapping of atoms inside scell
        "grandcanonical"  allows for replacing atoms within the given scell
            (the number of substitutents in each sublattice is not kept)

    .. todo:
        Samplings in the grand canonical ensemble are not yet possible.

        Properties given in models are not calculated during the sampling.

        SR: notes from using the class by reading the documentation:
            * Initialization with both nsubs and sublattice_indices is confusing: What happens if I specify a site_type in sublattice_indices and do not put the corresponding sitetype in nsubs, or viceversa?
            * ensemble parameter needs more extensive documentation. Is a chemical potential defined at some point to adjust average concentration in grandcanonical?


    """

    def __init__(self, energy_model, scell, nsubs, filename = "trajectory.json", last_visited_structure_name = "last-visited-structure-mc.json", sublattice_indices = [], models = [], no_of_swaps = 1, ensemble = "canonical", mc = False):
        self._em = energy_model
        self._scell = scell
        self._nsubs = nsubs
        print(self._nsubs)
        self._filename = filename
        self._last_visited_structure_name = last_visited_structure_name

        if not sublattice_indices:
            try:
                self._sublattice_indices = [k for k in self._nsubs.keys()]

                if ensemble == "canonical":
                    for key in self._nsubs.keys():
                        if all([ subs == 0 for subs in self._nsubs[key] ]):
                            self._sublattice_indices.remove(key)

            except AttributeError:
                raise AttributeError("Index of sublattice is not properly assigned, look at the documentation.")
        else:
            self._sublattice_indices = sublattice_indices

        if not self._sublattice_indices:
            import sys
            sys.exit('Indices of sublattice are not correctly assigned, look at the documatation.')                

        self._models = []
        if models:
            self._models = models

        self._ensemble = ensemble
        self._no_of_swaps = no_of_swaps
        self._mc = mc

    def metropolis(self, scale_factor, nmc, initial_decoration = None, write_to_db = False, acceptance_ratio = None):
        """Perform metropolis simulation

        **Description**: Perfom Metropolis sampling for nmc sampling
             steps at scale factor :math:`k_B T`.  The total energy
             :math:`E` for visited structures in the sampling is
             calculated from the Model ``energ_model`` of the total
             energy. During the sampling, a new structure at step i is accepted
             with the probability given by :math:`\min( 1, \exp( - (E_i - E_{i-1})/(k_B T)) )`

        **Parameters**:

        ``scale_factor``: list of floats
            From the product of the float in the list, the scale factor for the energy :math:`k_B T` is obtained.

            E.g. [:math:`k_B`, :math:`T`] with :math:`k_B` as the Boltzmann constant and :math:`T` as the temperature for the Metropolis simulation.
            The product :math:`k_B T` defines the scale factor in the Boltzmann distribution.

            Note: The unit of the product :math:`k_B T` must be the same as for the total energy :math:`E`.

        ``nmc``: integer
            Number of sampling steps

        ``initial_decoration``: Structure object
            Sampling starts with the structure defined by this Structure object.
            If initial_structure = None: Sampling starts with a structure randomly generated.

        ``write_to_db``: boolean (default: False)
            Whether to add the structure to the json database (see ``filename`` parameter for MonteCarloTrajectory initialization)

        ``acceptance_ratio``: float (default: None)
            Real number between 0 and 100. Represents the percentage of accepted moves.
            If not ``None``, the initial temperature will be adjusted to match the given
            acceptance ratio. The acceptance ratio during the simulation is computed using
            the last 100 moves.

        **Returns**: MonteCarloTrajectory object
            Trajectory containing all information of the structures visited during the sampling

        """
        import math
        from clusterx.utils import poppush

        scale_factor_product = 1
        for el in scale_factor:
            scale_factor_product *= float(el)

        if initial_decoration is not None:
            struc = Structure(self._scell, initial_decoration, mc = self._mc)
        else:
            struc = self._scell.gen_random(self._nsubs, mc = self._mc)

        e = self._em.predict(struc)

        traj = MonteCarloTrajectory(self._scell, filename=self._filename, models = self._models)

        if self._models:
            key_value_pairs = {}
            for m, mo in enumerate(self._models):
                key_value_pairs.update({mo.property: mo.predict(struc)})
            traj.add_decoration(0, e, [], decoration = struc.decor, key_value_pairs = key_value_pairs)

        else:
            traj.add_decoration(0, e, [], decoration = struc.decor)

        if acceptance_ratio:
            nar = 100
            ar = acceptance_ratio
            hist = np.zeros(nar,dtype=int)
            
        if self._no_of_swaps > 1:
            control_flag = False
        else: 
            errorcancel = 50000
            x = 1
            control_flag = True
           
            
        for i in range(1,nmc+1):
            indices_list = []
            for j in range(self._no_of_swaps):
<<<<<<< HEAD
                if self._mc:
                    ind1, ind2, site_type, rindices = struc.swap_random(self._sublattice_indices)
                    indices_list.append([ind1, ind2, site_type, rindices])
                else:
                    ind1,ind2 = struc.swap_random(self._sublattice_indices)
                    indices_list.append([ind1, ind2])

            e1 = self._em.predict(struc)
=======
                ind1, ind2 = struc.swap_random(self._sublattice_indices)
                indices_list.append([ind1, ind2])
                
            if control_flag:
                x += 1
                if (x > errorcancel):
                    x = 0
                    e1 = self._em.predict(struc)
                else:
                    #de = self._em.predict_swap_binary_linear(struc, ind1 = ind1 , ind2 = ind2)
                    de = self._em.predict_swap(struc, ind1 = ind1 , ind2 = ind2)
                    e1 = e+de
            else:
                e1 = self._em.predict(struc)
                print("here")
>>>>>>> 008c631d

            if e >= e1:
                accept_swap = True
                boltzmann_factor = 0
            else:
                boltzmann_factor = math.exp((e-e1)/(scale_factor_product))
                    
                if np.random.uniform(0,1) <= boltzmann_factor:
                    accept_swap = True
                else:
                    accept_swap = False
                    
            if accept_swap:
                e = e1

                if self._models:
                    key_value_pairs = {}
                    for m, mo in enumerate(self._models):
                        key_value_pairs.update({mo.property: mo.predict(struc)})
                    traj.add_decoration(i, e, indices_list, key_value_pairs = key_value_pairs)

                else:
                    traj.add_decoration(i, e, indices_list)

                if acceptance_ratio:
                    ar = poppush(hist,1)

            else:
                for j in range(self._no_of_swaps-1,-1,-1):
                    if self._mc:
                        struc.swap(indices_list[j][0],indices_list[j][1], site_type = indices_list[j][2], rindices = indices_list[j][3])
                    else:
                        struc.swap(indices_list[j][0],indices_list[j][1])

                if acceptance_ratio:
                    ar = poppush(hist,0)

            if acceptance_ratio:
                if i%10 == 0 and i >= nar:
                    scale_factor_product *= math.exp((acceptance_ratio/100.0-ar)/10.0)
                #if acceptance_ratio and i%100 == 0:
                #    print(i,acceptance_ratio,ar*100,scale_factor_product)
                
        if write_to_db:
            traj.write_to_file()
            struc.serialize(fname=self._last_visited_structure_name)

        return traj



class MonteCarloTrajectory():
    """MonteCarloTrajectory class

    **Description**:
        Trajectory of decorations visited during the sampling performed in the supercell scell.
        For each visited decoration, it is retained the sampling step number (sampling_step_no),
        the decoration (decor), the total energy predicted from a cluster expansion model (energy_model),
        and additional properties stored as key-value pair in dictionary key_value_pairs.

    **Parameters**:

    ``scell``: SuperCell object
        Super cell in which the sampling is performed.

    ``filename``: string
        The trajectoy can be stored in a json file with the path given by ``filename``.

    ``**kwargs``: keyword arguments

        ``save_nsteps``: integer
            Trajectory is saved after save_nsteps.

        ``models``: List of Model objects

    .. todo::
        Saving the trajectory after ``save_steps`` is not yet implemented.

        Improve appearance of json file - decoration array in one line

    """

    def __init__(self, scell = None, filename="trajectory.json", **kwargs):
        self._trajectory = []
        
        self._scell = scell
        self._save_nsteps = kwargs.pop("save_nsteps",10)
        self._write_no = 0

        self._models = kwargs.pop("models",[])

        self._filename = filename

    def calculate_model_properties(self, models):
        """Calculate the property for all decoration in the trajectory
        """
        for mo in models:
            if mo not in self._models:
                self._models.append(mo)

        sx = Structure(self._scell, decoration = self._trajectory[0]['decoration'])

        for t,tr in enumerate(self._trajectory):
            indices_list = tr['swapped_positions']
            for j in range(len(indices_list)):
                sx.swap(indices_list[j][0],indices_list[j][1])

            sdict={}
            for m,mo in enumerate(self._models):
                sdict.update({mo.property: mo.predict(sx)})

            self._trajectory[t]['key_value_pairs'] = sdict
        print(sx.decor)

    def add_decoration(self, step, energy, indices_list, decoration = None, key_value_pairs = {}):
        """Add decoration of Structure object to the trajectory
        """

        if indices_list:
            self._trajectory.append(dict([('sampling_step_no', int(step)), ('model_total_energy', energy), ('swapped_positions', indices_list), ('key_value_pairs', key_value_pairs)]))
        else:
            self._trajectory.append(dict([('sampling_step_no', int(step)), ('model_total_energy', energy), ('swapped_positions', [[0,0]]) , ('decoration', deepcopy(decoration)), ('super_cell_definition', self._scell.as_dict()), ('key_value_pairs', key_value_pairs)]))


    def get_sampling_step_entry_at_step(self, nstep):
        """Get the dictionary at the n-th sampling step in the trajectory

        **Parameters:**

        ``nstep``: int
            sampling step

        **Returns:**
            Dictionary at the n-th sampling step.

        """
        return self.get_sampling_step_entry(self.get_id_sampling_step(nstep))

    def get_sampling_step_entry(self, nid):
        """Get the dictionary (entry) at index nid in the trajectory
        """
        return self._trajectory[nid]

    def get_structure_at_step(self, nstep):
        """Get the structure from decoration at the n-th sampling step in the trajectory.

        **Parameters:**

        ``nstep``: integer
            sampling step

        **Returns:**
            Structure object at the n-th sampling step.

        """
        return self.get_structure(self.get_id_sampling_step(nstep))

    def get_structure(self, nid):
        """Get structure from entry at index nid in the trajectory

        **Parameters:**

        ``nid``: integer
            index of structure in the trajectory.

        **Returns:**
            Structure object at index nid.

        """
        decoration = deepcopy(self._trajectory[0]['decoration'])

        for t,tr in enumerate(self._trajectory[0:nid+1]):
            indices_list = tr['swapped_positions']
            for j in range(len(indices_list)):
                idx1 = indices_list[j][0]
                idx2 = indices_list[j][1]
                decoration[idx1], decoration[idx2] = decoration[idx2], decoration[idx1]

        sx = Structure(self._scell, decoration = decoration)
        return sx

    def get_structure2(self, nid):
        """Get structure from entry at index nid in the trajectory

        **Parameters:**

        ``nid``: integer
            index of structure in the trajectory.

        **Returns:**
            Structure object at index nid.

        """
        sx = Structure(self._scell, decoration = deepcopy(self._trajectory[0]['decoration']))

        for t,tr in enumerate(self._trajectory[0:nid+1]):
            indices_list = tr['swapped_positions']
            for j in range(len(indices_list)):
                sx.swap(indices_list[j][0],indices_list[j][1])

        return sx

    def get_lowest_non_degenerate_structure(self):
        """Get lowest-non-degenerate structure from trajectory

        **Returns:**
            Structure object.

        """
        _energies = self.get_model_total_energies()
        _emin = np.min(_energies)
        _nid = np.where(_energies == _emin)[0][0]

        return self.get_structure(_nid)

    def get_sampling_step_nos(self):
        """Get sampling step numbers of all entries in trajectory
        """
        steps=[]
        for tr in self._trajectory:
            steps.append(tr['sampling_step_no'])

        return np.int_(steps)

    def get_sampling_step_no(self, nid):
        """Get sampling step number of entry at index nid in trajectory
        """
        return self._trajectory[nid]['sampling_step_no']


    def get_id_sampling_step(self, nstep):
        """Get entry index at the n-th sampling step.
        """
        steps = self.get_sampling_step_nos()
        nid=0
        try:
            nid = np.where(steps == nstep)[0][0]
        except:
            if nstep > steps[-1]:
                nid = len(steps)-1
            else:
                for i,s in enumerate(steps):
                    if s > nstep:
                        nid = i-1
                        break
        return nid

    def get_model_total_energies(self):
        """Get total energies of all entries in trajectory.
        """
        energies = []
        for tr in self._trajectory:
            energies.append(tr['model_total_energy'])

        return np.asarray(energies)

    def get_model_total_energy(self, nid):
        """Get total energy of entry at index nid in trajectory.
        """
        return self._trajectory[nid]['model_total_energy']

    def get_model_properties(self, prop):
        """Get property of all entries in the trajectory.
        """
        try:
            props = []
            for tr in self._trajectory:
                props.append(tr['key_value_pairs'][prop])
            return np.asarray(props)

        except:
            if prop not in [mo.property for mo in self._models]:
                print("Model of property is not given, look at the documentation.")
            else:
                print("Property not calculated, look at the documentation.")

    def get_model_property(self, nid, prop):
        """Get property of entry at index nid in trajectory.
        """
        return self._trajectory[nid]['key_value_pairs'][prop]

    def get_id(self, prop, value):
        """Get indices of entries in trajectory which contain the key-value pair trajectory.

        **Parameters:**

        ``prop``: string
            property of interest

        ``value``: float
            value of the property

        **Returns:**
            array of int.

        """
        arrayid = []

        if prop in ['sampling_step_no','swapped_positions','model_total_energy','decoration']:
            for i,tr in enumerate(self._trajectory):
                if tr[prop] == value:
                    arrayid.append(i)
        else:
            for i,tr in enumerate(self._trajectory):
                if tr['key_value_pairs'][prop] == value:
                    arrayid.append(i)

        return np.asarray(arrayid)

    def write_to_file(self, filename = None):
        """Write trajectory to file (default filename trajectory.json).
        """

        if filename is not None:
            self._filename = filename

        trajdic={}
        for j,dec in enumerate(self._trajectory):
            trajdic.update({str(j):dec})

        with open(self._filename, 'w+', encoding='utf-8') as outfile:
            json.dump(trajdic,outfile, cls=NumpyEncoder, indent = 2 , separators = (',',':'))

    def read(self, filename = None , append = False):
        """Read trajectory from file (default filename trajectory.json)
        """
        if filename is not None:
            trajfile = open(filename,'r')
        else:
            trajfile = open(self._filename,'r')

        data = json.load(trajfile)

        if not append:
            self._trajectory = []

        data_keys = sorted([int(el) for el in set(data.keys())])

        for key in data_keys:
            tr = data[str(key)]
            self._trajectory.append(tr)

        if self._scell is None:
            from ase.atoms import Atoms
            from clusterx.parent_lattice import ParentLattice
            from clusterx.super_cell import SuperCell
            _trajz = self._trajectory[0]

            nsp = sorted([int(el) for el in set(_trajz['super_cell_definition']['parent_lattice']['sites'])])
            species = []
            for n in nsp:
                species.append(_trajz['super_cell_definition']['parent_lattice']['sites'][str(n)])

            _plat = ParentLattice(atoms = Atoms(positions = _trajz['super_cell_definition']['parent_lattice']['positions'], cell = _trajz['super_cell_definition']['parent_lattice']['unit_cell'], numbers=np.zeros(len(species)), pbc = np.asarray(_trajz['super_cell_definition']['parent_lattice']['pbc'])), sites  = np.asarray(species), pbc = np.asarray(_trajz['super_cell_definition']['parent_lattice']['pbc']))
            self._scell = SuperCell(_plat, np.asarray(_trajz['super_cell_definition']['tmat']))
            

class NumpyEncoder(json.JSONEncoder):
    """ Special json encoder for numpy types
    https://stackoverflow.com/questions/26646362/numpy-array-is-not-json-serializable/32850511

    """
    def default(self, obj):
        if isinstance(obj, list):
            return obj.tolist()
        elif isinstance(obj, (np.int_, np.intc, np.intp, np.int8, np.int16, np.int32, np.int64, np.uint8, np.uint16, np.uint32, np.uint64)):
            return int(obj)
        elif isinstance(obj, (np.float_, np.float16, np.float32, np.float64)):
            return float(obj)
        elif isinstance(obj,(np.ndarray,)):
            return obj.tolist()

        return json.JSONEncoder.default(self, obj)<|MERGE_RESOLUTION|>--- conflicted
+++ resolved
@@ -189,18 +189,12 @@
         for i in range(1,nmc+1):
             indices_list = []
             for j in range(self._no_of_swaps):
-<<<<<<< HEAD
                 if self._mc:
                     ind1, ind2, site_type, rindices = struc.swap_random(self._sublattice_indices)
                     indices_list.append([ind1, ind2, site_type, rindices])
                 else:
                     ind1,ind2 = struc.swap_random(self._sublattice_indices)
                     indices_list.append([ind1, ind2])
-
-            e1 = self._em.predict(struc)
-=======
-                ind1, ind2 = struc.swap_random(self._sublattice_indices)
-                indices_list.append([ind1, ind2])
                 
             if control_flag:
                 x += 1
@@ -213,8 +207,6 @@
                     e1 = e+de
             else:
                 e1 = self._em.predict(struc)
-                print("here")
->>>>>>> 008c631d
 
             if e >= e1:
                 accept_swap = True
