import numpy as np

def juview(plat,n=None):
    """Visualize structure object in Jupyter notebook

    **Parameters:**

    ``plat``: any of Atoms(ASE), ParentLattice, Supercell, Structure, StructureSet
        structure object to be plotted
    ``n``: integer
        plot the first ``n`` structures. If ``None``, return all structures.

    **Return:**

        nglview display object
    """
    import nglview
    from clusterx.parent_lattice import ParentLattice
    from clusterx.structures_set import StructuresSet

    if isinstance(plat,ParentLattice):
        return _makeview(plat.get_all_atoms())

    if isinstance(plat,StructuresSet):
        return _makeview(plat.get_images(n=n))

    if isinstance(plat,list):
        if n is not None:
            return _makeview(plat[0:n])
        else:
            return _makeview(plat)

    if not isinstance(plat,list):
        view = nglview.show_ase(plat)
        _juview_applystyle(view)
        #view.add_unitcell()
        #view.add_ball_and_stick()
        #view.parameters=dict(clipDist=0,color_scheme="element")
        return view

def _makeview(images):
    """Nglview setup for images arrays

    Parts taken from https://github.com/arose/nglview/issues/554

    ``images``: Array of Atoms (or descendant) objects
    """
    import nglview, math
    views = []
    for im in images:
        view = nglview.show_ase(im)
        view._remote_call("setSize", target="Widget", args=["300px","300px"])
        _juview_applystyle(view)
        views.append(view)

    import ipywidgets
    hboxes = [ipywidgets.HBox(views[i*3:i*3+3]) for i in range(int(math.ceil(len(views)/3.0)))]
    vbox = ipywidgets.VBox(hboxes)
    return vbox

def _juview_applystyle(view):
    view.parameters = dict(backgroundColor='white',clipDist=-100,color_scheme="element")
    view.add_unitcell()
    view.camera = 'orthographic'
    #view.center()
    view.control.rotate([0,1,0,0])
    view.add_ball_and_stick()
    view.add_spacefill(radius_type='vdw',scale=0.3)


def plot_optimization_vs_number_of_clusters(clsel,nclmin=0):
    """Plot cluster optimization with matplotlib

    The plot shows the prediction and fitting errors as a function of the clusters
    pool size.

    **Parameters:**

    ``clsel``: ClustersSelector object
        The ClustersSelector oject which was used for the optimization to be plotted.
    """
    import matplotlib.pyplot as plt
    from matplotlib import rc
    from matplotlib import rc,rcParams
    import math


    set_sizes=sorted(clsel.set_sizes)
    indizes=[i[0] for i in sorted(enumerate(clsel.set_sizes), key=lambda x:x[1])]

    rmse=[clsel.rmse[ind] for ind in indizes]
    cvs=[clsel.cvs[ind] for ind in indizes]

    nclmax=max(set_sizes)
    nclmin=min(set_sizes)
    ncl_range=nclmax-nclmin

    e_min=min([min(rmse),min(cvs)])
    e_max=max([max(rmse),max(cvs)])
    e_range=e_max - e_min

    ncl_opt=set_sizes[clsel.cvs.index(min(cvs))]

    width=15.0
    fs=int(width*1.8)
    ticksize = fs
    golden_ratio = (math.sqrt(5) - 0.9) / 2.0
    labelsize = fs
    height = float(width * golden_ratio)

    plt.figure(figsize=(width,height))

    rc('axes', linewidth=3)

    plt.ylim(e_min-e_range/8,e_max+e_range/10)
    plt.xlim(nclmin-ncl_range/10,nclmax+ncl_range/10)

    plt.xticks(fontsize=ticksize)
    plt.yticks(fontsize=ticksize)
    ax = plt.gca()
    ax.tick_params(width=3,size=10,pad=10)

    #ax.tick_params(axis="x",which="minor",width=3,size=10,pad=10)


    #print((clsel.clusters_sets=="combinations") or (clsel.clusters_sets=="size+combinations"))

    plt.plot([ncl_opt],[min(cvs)], 'o', markersize=25, markeredgewidth=4,markeredgecolor='r', markerfacecolor='None' , label='lowest cv-RMSE' )


    if (clsel.clusters_sets=="combinations") or (clsel.clusters_sets=="size+combinations"):

        opt_r=[]
        opt_cv=[]
        opt_s=[]
        x=set_sizes[0]
        ormse=rmse[0]
        ocvs=cvs[0]
        for i,s in enumerate(set_sizes):
            if s == x:
                if cvs[i] < ocvs:
                    ocvs=cvs[i]
                    ormse=rmse[i]
            elif s > x:
                opt_s.append(x)
                opt_r.append(ormse)
                opt_cv.append(ocvs)
                x=s
                ormse=rmse[i]
                ocvs=cvs[i]

        opt_s.append(x)
        opt_r.append(ormse)
        opt_cv.append(ocvs)

        plt.plot(set_sizes, rmse, markersize=25, marker='.', color='blue', zorder=1,  linestyle='',label='training-RMSE')
        plt.plot(set_sizes, cvs, markersize=25, marker='.', color='black', zorder=1, linestyle='',label='cv-RMSE')
        plt.plot(opt_s, opt_r, markersize=25, marker='.', color='blue', zorder=1,  linestyle='-', linewidth=4)
        plt.plot(opt_s, opt_cv, markersize=25, marker='.',  color='black', zorder=1, linestyle='-', linewidth=4)

    else:

        #plt.plot([ncl_opt],[min(cvs)], 'o', markersize=25, markeredgewidth=4,markeredgecolor='r', markerfacecolor='None' , label='lowest cv-RMSE' )
        #scatter([ncl_opt],[min(cv)], s=400,facecolors='none', edgecolors='r',)

        plt.plot(set_sizes, rmse, markersize=25, marker='.', color='blue', zorder=1,  linestyle='-',label='training-RMSE', linewidth=4)
        plt.plot(set_sizes, cvs, markersize=25, marker='.', color='black', zorder=1, linestyle='-',label='cv-RMSE',linewidth=4)

    plt.ylabel("Energy [arb. units]",fontsize=fs)
    plt.xlabel('Number of clusters',fontsize=fs)
    plt.legend()
    leg=ax.legend(loc='best',borderaxespad=2,borderpad=2,labelspacing=1,handlelength=3, handletextpad=2)
    leg.get_frame().set_linewidth(3)

    for l in leg.get_texts():
        l.set_fontsize(25)

    #plt.savefig("plot_optimization.png")
    plt.show()


def plot_optimization_vs_sparsity(clsel):
    """Plot cluster optimization with matplotlib

    The plot shows the prediction and fitting errors as a function of the

    **Parameters:**

    ``clsel``: ClustersSelector object
        The ClustersSelector oject which was used for the optimization to be plotted.
        sparsity parameter when the LASSO method is used.
    """

    import matplotlib.pyplot as plt
    from matplotlib import rc
    from matplotlib import rc,rcParams
    import math

    set_sparsity=clsel.lasso_sparsities

    rmse=clsel.rmse
    cvs=clsel.cvs

    nclmax=max(set_sparsity)
    nclmin=min(set_sparsity)
    ncl_range=nclmax-nclmin

    e_min=min([min(rmse),min(cvs)])
    e_max=max([max(rmse),max(cvs)])
    e_range=e_max - e_min

    opt=set_sparsity[clsel.cvs.index(min(cvs))]

    width=15.0
    fs=int(width*1.8)
    ticksize = fs
    golden_ratio = (math.sqrt(5) - 0.9) / 2.0
    labelsize = fs
    height = float(width * golden_ratio)

    plt.figure(figsize=(width,height))

    rc('axes', linewidth=3)

    plt.ylim(e_min-e_range/8,e_max+e_range/10)
    plt.xlim(nclmin-0.1*nclmin,nclmax+0.1*nclmax)

    plt.xticks(fontsize=ticksize)
    plt.yticks(fontsize=ticksize)
    ax = plt.gca()
    ax.tick_params(axis="both",which="both",width=3,size=10,pad=10)


    plt.semilogx([opt],[min(cvs)], 'o', markersize=25, markeredgewidth=4,markeredgecolor='r', markerfacecolor='None' , label='lowest cv-RMSE')
    #scatter([ncl_opt],[min(cv)], s=400,facecolors='none', edgecolors='r',)

    plt.semilogx(set_sparsity, rmse, markersize=25, marker='.', color='blue', zorder=1,  linestyle='-',label='training-RMSE', linewidth=4)
    plt.semilogx(set_sparsity, cvs, markersize=25, marker='.', color='black', zorder=1, linestyle='-',label='cv-RMSE',linewidth=4)

    plt.ylabel("Energy [arb. units]",fontsize=fs)
    plt.xlabel('Sparsity',fontsize=fs)
    plt.legend()
    leg=ax.legend(loc='best',borderaxespad=2,borderpad=2,labelspacing=1,handlelength=3, handletextpad=2)
    leg.get_frame().set_linewidth(3)

    for l in leg.get_texts():
        l.set_fontsize(25)

    #plt.savefig("plot_optimization.png")
    plt.show()


def plot_predictions_vs_target(sset,cemodel, prop_name):
    """Plot predictions versus target with matplotlib

    The plot shows the prediction versus the target

    **Parameters:**

    ``sset``: StructuresSet object
    ``cemodel``: Model object
    ``prop_name``: string
    """

    import matplotlib.pyplot as plt
    from matplotlib import rc
    from matplotlib import rc,rcParams
    import math

    energies = sset.get_property_values(property_name = prop_name)
    predictions = sset.get_predictions(cemodel)

    e_min=min([min(energies),min(predictions)])
    e_max=max([max(energies),max(predictions)])
    e_range=e_max - e_min

    width=15.0
    fs=int(width*1.8)
    ticksize = fs
    golden_ratio = (math.sqrt(5) - 0.9) / 2.0
    labelsize = fs
    height = float(width * golden_ratio)

    plt.figure(figsize=(width,height))

    rc('axes', linewidth=3)

    plt.ylim(e_min-e_range/8,e_max+e_range/10)
    plt.xlim(e_min-e_range/8,e_max+e_range/10)

    plt.xticks(fontsize=ticksize)
    plt.yticks(fontsize=ticksize)
    ax = plt.gca()
    ax.tick_params(width=3,size=10,pad=10)

    plt.plot( [e_min-2*e_range/10, e_max+2*e_range/10 ], [e_min-2*e_range/10, e_max+2*e_range/10 ], marker='', color='black', zorder=1,  linestyle='-',label='reference', linewidth=2.5)

    plt.plot(energies,predictions, 'o', markersize=25,  markeredgewidth=4,markeredgecolor='b', markerfacecolor='None' , label="structures")
    #scatter([ncl_opt],[min(cv)], s=400,facecolors='none', edgecolors='r',)

    plt.ylabel("Predicted energy [arb. units]",fontsize=fs)
    plt.xlabel('Calculated energy [arb. units]',fontsize=fs)
    plt.legend()
    leg=ax.legend(loc='best',borderaxespad=2,borderpad=2,labelspacing=1,handlelength=3, handletextpad=2)
    leg.get_frame().set_linewidth(3)

    for l in leg.get_texts():
        l.set_fontsize(25)

    #plt.savefig("plot_optimization.png")
    plt.show()

def plot_property_vs_concentration(sset, site_type=0, sigma=1, cemodel=None, property_name = None, show_loo_predictions = True, sset_enum=None, sset_gss=None):
    """Plot property values versus concentration

    **Parameters:**

    ``sset``: StructuresSet object
        The property values will be plotted for structures in ``sset``.
    ``site_type``: integer
        The x axis of the plot will indicate the fractional concentration for
        site type ``site_type``
    ``sigma``: integer
        The x axis of the plot will indicate the fractional concentration for
        the atomic species ``sigma`` in site type ``site_type``
    ``cemodel``: Model object
        If not ``None``, the property values as predicted by ``cemodel`` will be
        depicted.
    ``property_name``: string
        If not ``None``, the calculated property ``property_name`` will be extracted
        from the ``sset`` and depicted in the plot. If ``cemodel`` is not ``None``
        as well, then both predicted and calculated data are plot.
     """
    import matplotlib.pyplot as plt
    from matplotlib import rc
    from matplotlib import rc,rcParams

    energies = sset.get_property_values(property_name = property_name)
    predictions = sset.get_predictions(cemodel)
    if sset_enum is not None:
        pred_enum = sset_enum.get_predictions(cemodel)

    if sset_gss is not None:
        pred_gss = sset_gss.get_predictions(cemodel)

    if show_loo_predictions:
        cvs = cemodel.get_cv_score(sset)

    pred_cv = cvs["Predictions-CV"]

    frconc = sset.get_concentrations()
<<<<<<< HEAD
    if sset_enum is not None:
        frconc_enum = sset_enum.get_concentrations()
=======
    frconc_enum = sset_enum.get_concentrations()
    frconc_gss = sset_gss.get_concentrations()
>>>>>>> 8c7a2bfb


    fig = plt.figure()
    fig.suptitle("Property vs. concentration")

    plt.scatter(frconc,energies,marker='o', s=50, edgecolors='green', facecolors='none',label='Calculated')
    plt.scatter(frconc,pred_cv,marker='x', s=30, edgecolors='none', facecolors='red',label='Predicted-CV')
    plt.scatter(frconc,predictions,marker='o', s=20, edgecolors='none', facecolors='blue',label='Predicted')
    if sset_enum is not None:
        plt.scatter(frconc_enum,pred_enum,marker='o', s=10, edgecolors='none', facecolors='gray',label='Enumeration')
    if sset_gss is not None:
        plt.scatter(frconc_gss,pred_gss,marker='o', s=15, edgecolors='none', facecolors='red',label='Predicted GS')

    plt.xlabel("Concentration")
    plt.ylabel(property_name)

    plt.legend()

    plt.show()<|MERGE_RESOLUTION|>--- conflicted
+++ resolved
@@ -287,7 +287,7 @@
 
     plt.ylim(e_min-e_range/8,e_max+e_range/10)
     plt.xlim(e_min-e_range/8,e_max+e_range/10)
-
+1
     plt.xticks(fontsize=ticksize)
     plt.yticks(fontsize=ticksize)
     ax = plt.gca()
@@ -349,13 +349,10 @@
     pred_cv = cvs["Predictions-CV"]
 
     frconc = sset.get_concentrations()
-<<<<<<< HEAD
     if sset_enum is not None:
         frconc_enum = sset_enum.get_concentrations()
-=======
-    frconc_enum = sset_enum.get_concentrations()
-    frconc_gss = sset_gss.get_concentrations()
->>>>>>> 8c7a2bfb
+    if sset_gss in not None:
+        frconc_gss = sset_gss.get_concentrations()
 
 
     fig = plt.figure()
