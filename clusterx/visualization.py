import numpy as np

def juview(plat):
    """Visualize structure object in Jupyter notebook

    **Parameters:**

    ``plat``: any of Atoms(ASE), ParentLattice, Supercell, Structure, StructureSet
        structure object to be plotted

    **Return:**

        nglview display object
    """
    import nglview
    from clusterx.parent_lattice import ParentLattice
    from clusterx.structures_set import StructuresSet

    if isinstance(plat,ParentLattice):
        return _makeview(plat.get_all_atoms())

    if isinstance(plat,StructuresSet):
        return _makeview(plat.get_images())

    if not isinstance(plat,list):
        view = nglview.show_ase(plat)
        _juview_applystyle(view)
        #view.add_unitcell()
        #view.add_ball_and_stick()
        #view.parameters=dict(clipDist=0,color_scheme="element")
        return view

def _makeview(images):
    """Nglview setup for images arrays

    Parts taken from https://github.com/arose/nglview/issues/554

    ``images``: Array of Atoms (or descendant) objects
    """
    import nglview, math
    views = []
    for im in images:
        view = nglview.show_ase(im)
        view._remote_call("setSize", target="Widget", args=["300px","300px"])
        _juview_applystyle(view)
        views.append(view)

    import ipywidgets
    hboxes = [ipywidgets.HBox(views[i*3:i*3+3]) for i in range(int(math.ceil(len(views)/3.0)))]
    vbox = ipywidgets.VBox(hboxes)
    return vbox

<<<<<<< HEAD

def plot_optimization_vs_number_of_clusters(clsel):
    import matplotlib.pyplot as plt
    from matplotlib import rc
    from matplotlib import rc,rcParams
    import math
                    
    set_sizes=sorted(clsel.set_sizes)
    indizes=[i[0] for i in sorted(enumerate(clsel.set_sizes), key=lambda x:x[1])]

    rmse=[clsel.rmse[ind] for ind in indizes]
    cvs=[clsel.cvs[ind] for ind in indizes]
     
    nclmax=max(set_sizes)
    nclmin=min(set_sizes)
    ncl_range=nclmax-nclmin
    
    e_min=min([min(rmse),min(cvs)])
    e_max=max([max(rmse),max(cvs)])
    e_range=e_max - e_min
    
    ncl_opt=set_sizes[clsel.cvs.index(min(cvs))]
    
    width=15.0
    fs=int(width*1.8)
    ticksize = fs
    golden_ratio = (math.sqrt(5) - 1.0) / 2.0
    labelsize = fs
    height = float(width * golden_ratio)
    
    plt.figure(figsize=(width,height))
    
    rc('axes', linewidth=3)
    
    plt.ylim(e_min-e_range/8,e_max+e_range/10)
    plt.xlim(nclmin-ncl_range/10,nclmax+ncl_range/10)
    
    plt.xticks(fontsize=ticksize)
    plt.yticks(fontsize=ticksize)
    ax = plt.gca()
    ax.tick_params(width=3,size=10,pad=10)
    
    plt.plot([ncl_opt],[min(cvs)], 'o', markersize=25, markeredgewidth=4,markeredgecolor='r', markerfacecolor='None' )
    #scatter([ncl_opt],[min(cv)], s=400,facecolors='none', edgecolors='r',)

    plt.plot(set_sizes, rmse, markersize=25, marker='.', color='blue', zorder=1,  linestyle='-',label='training-RMSE', linewidth=4)
    plt.plot(set_sizes, cvs, markersize=25, marker='.', color='black', zorder=1, linestyle='-',label='cv-RMSE',linewidth=4)

    plt.ylabel("Energy [arb. units]",fontsize=fs)
    plt.xlabel('Number of clusters',fontsize=fs)
    plt.legend()
    leg=ax.legend(loc='upper left',borderaxespad=2,borderpad=2,labelspacing=1,handlelength=3, handletextpad=2)
    leg.get_frame().set_linewidth(3)
        
    for l in leg.get_texts():
        l.set_fontsize(25)

    #plt.savefig("plot_optimization.png") 
    plt.show()


def plot_optimization_vs_sparsity(clsel):
    import matplotlib.pyplot as plt
    from matplotlib import rc
    from matplotlib import rc,rcParams
    import math
                    
    set_sparsity=clsel.lasso_sparsities

    rmse=clsel.rmse
    cvs=clsel.cvs
     
    nclmax=max(set_sparsity)
    nclmin=min(set_sparsity)
    ncl_range=nclmax-nclmin
    
    e_min=min([min(rmse),min(cvs)])
    e_max=max([max(rmse),max(cvs)])
    e_range=e_max - e_min

    opt=set_sparsity[clsel.cvs.index(min(cvs))]
    
    width=15.0
    fs=int(width*1.8)
    ticksize = fs
    golden_ratio = (math.sqrt(5) - 1.0) / 2.0
    labelsize = fs
    height = float(width * golden_ratio)
    
    plt.figure(figsize=(width,height))
    
    rc('axes', linewidth=3)
    
    plt.ylim(e_min-e_range/8,e_max+e_range/10)
    plt.xlim(nclmin-ncl_range/10,nclmax+ncl_range/10)
    
    plt.xticks(fontsize=ticksize)
    plt.yticks(fontsize=ticksize)
    ax = plt.gca()
    ax.tick_params(width=3,size=10,pad=10)
    
    plt.semilogx([opt],[min(cvs)], 'o', markersize=25, markeredgewidth=4,markeredgecolor='r', markerfacecolor='None' )
    #scatter([ncl_opt],[min(cv)], s=400,facecolors='none', edgecolors='r',)

    plt.semilogx(set_sparsity, rmse, markersize=25, marker='.', color='blue', zorder=1,  linestyle='-',label='training-RMSE', linewidth=4)
    plt.semilogx(set_sparsity, cvs, markersize=25, marker='.', color='black', zorder=1, linestyle='-',label='cv-RMSE',linewidth=4)

    plt.ylabel("Energy [arb. units]",fontsize=fs)
    plt.xlabel('Number of clusters',fontsize=fs)
    plt.legend()
    leg=ax.legend(loc='upper left',borderaxespad=2,borderpad=2,labelspacing=1,handlelength=3, handletextpad=2)
    leg.get_frame().set_linewidth(3)
        
    for l in leg.get_texts():
        l.set_fontsize(25)

    #plt.savefig("plot_optimization.png") 
    plt.show()
=======
def _juview_applystyle(view):
    view.parameters = dict(backgroundColor='white',clipDist=-100,color_scheme="element")
    view.add_unitcell()
    view.camera = 'orthographic'
    #view.center()
    view.control.rotate([0,1,0,0])
    view.add_ball_and_stick()
    view.add_spacefill(radius_type='vdw',scale=0.3)
>>>>>>> 919adce8
<|MERGE_RESOLUTION|>--- conflicted
+++ resolved
@@ -50,49 +50,48 @@
     vbox = ipywidgets.VBox(hboxes)
     return vbox
 
-<<<<<<< HEAD
 
 def plot_optimization_vs_number_of_clusters(clsel):
     import matplotlib.pyplot as plt
     from matplotlib import rc
     from matplotlib import rc,rcParams
     import math
-                    
+
     set_sizes=sorted(clsel.set_sizes)
     indizes=[i[0] for i in sorted(enumerate(clsel.set_sizes), key=lambda x:x[1])]
 
     rmse=[clsel.rmse[ind] for ind in indizes]
     cvs=[clsel.cvs[ind] for ind in indizes]
-     
+
     nclmax=max(set_sizes)
     nclmin=min(set_sizes)
     ncl_range=nclmax-nclmin
-    
+
     e_min=min([min(rmse),min(cvs)])
     e_max=max([max(rmse),max(cvs)])
     e_range=e_max - e_min
-    
+
     ncl_opt=set_sizes[clsel.cvs.index(min(cvs))]
-    
+
     width=15.0
     fs=int(width*1.8)
     ticksize = fs
     golden_ratio = (math.sqrt(5) - 1.0) / 2.0
     labelsize = fs
     height = float(width * golden_ratio)
-    
+
     plt.figure(figsize=(width,height))
-    
+
     rc('axes', linewidth=3)
-    
+
     plt.ylim(e_min-e_range/8,e_max+e_range/10)
     plt.xlim(nclmin-ncl_range/10,nclmax+ncl_range/10)
-    
+
     plt.xticks(fontsize=ticksize)
     plt.yticks(fontsize=ticksize)
     ax = plt.gca()
     ax.tick_params(width=3,size=10,pad=10)
-    
+
     plt.plot([ncl_opt],[min(cvs)], 'o', markersize=25, markeredgewidth=4,markeredgecolor='r', markerfacecolor='None' )
     #scatter([ncl_opt],[min(cv)], s=400,facecolors='none', edgecolors='r',)
 
@@ -104,11 +103,11 @@
     plt.legend()
     leg=ax.legend(loc='upper left',borderaxespad=2,borderpad=2,labelspacing=1,handlelength=3, handletextpad=2)
     leg.get_frame().set_linewidth(3)
-        
+
     for l in leg.get_texts():
         l.set_fontsize(25)
 
-    #plt.savefig("plot_optimization.png") 
+    #plt.savefig("plot_optimization.png")
     plt.show()
 
 
@@ -117,41 +116,41 @@
     from matplotlib import rc
     from matplotlib import rc,rcParams
     import math
-                    
+
     set_sparsity=clsel.lasso_sparsities
 
     rmse=clsel.rmse
     cvs=clsel.cvs
-     
+
     nclmax=max(set_sparsity)
     nclmin=min(set_sparsity)
     ncl_range=nclmax-nclmin
-    
+
     e_min=min([min(rmse),min(cvs)])
     e_max=max([max(rmse),max(cvs)])
     e_range=e_max - e_min
 
     opt=set_sparsity[clsel.cvs.index(min(cvs))]
-    
+
     width=15.0
     fs=int(width*1.8)
     ticksize = fs
     golden_ratio = (math.sqrt(5) - 1.0) / 2.0
     labelsize = fs
     height = float(width * golden_ratio)
-    
+
     plt.figure(figsize=(width,height))
-    
+
     rc('axes', linewidth=3)
-    
+
     plt.ylim(e_min-e_range/8,e_max+e_range/10)
     plt.xlim(nclmin-ncl_range/10,nclmax+ncl_range/10)
-    
+
     plt.xticks(fontsize=ticksize)
     plt.yticks(fontsize=ticksize)
     ax = plt.gca()
     ax.tick_params(width=3,size=10,pad=10)
-    
+
     plt.semilogx([opt],[min(cvs)], 'o', markersize=25, markeredgewidth=4,markeredgecolor='r', markerfacecolor='None' )
     #scatter([ncl_opt],[min(cv)], s=400,facecolors='none', edgecolors='r',)
 
@@ -163,13 +162,13 @@
     plt.legend()
     leg=ax.legend(loc='upper left',borderaxespad=2,borderpad=2,labelspacing=1,handlelength=3, handletextpad=2)
     leg.get_frame().set_linewidth(3)
-        
+
     for l in leg.get_texts():
         l.set_fontsize(25)
 
-    #plt.savefig("plot_optimization.png") 
+    #plt.savefig("plot_optimization.png")
     plt.show()
-=======
+
 def _juview_applystyle(view):
     view.parameters = dict(backgroundColor='white',clipDist=-100,color_scheme="element")
     view.add_unitcell()
@@ -177,5 +176,4 @@
     #view.center()
     view.control.rotate([0,1,0,0])
     view.add_ball_and_stick()
-    view.add_spacefill(radius_type='vdw',scale=0.3)
->>>>>>> 919adce8
+    view.add_spacefill(radius_type='vdw',scale=0.3)