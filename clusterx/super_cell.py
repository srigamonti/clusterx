--- conflicted
+++ resolved
@@ -69,8 +69,7 @@
     **Methods:**
     """
 
-<<<<<<< HEAD
-    def __init__(self, parent_lattice=None, p=None, sort_key=None, json_db_filepath=None):
+    def __init__(self, parent_lattice=None, p=None, sort_key=None, json_db_filepath=None, sym_table=False):
 
         if json_db_filepath is not None:
             db = connect(json_db_filepath)
@@ -85,12 +84,6 @@
 
         pbc = self._plat.get_pbc()
 
-=======
-    def __init__(self, parent_lattice, p, sort_key=None, sym_table=False):
-        self._plat = parent_lattice
-        pbc = self._plat.get_pbc()
-        self._sort_key = sort_key
->>>>>>> 74ea7002
         if not isinstance(p,int):
             p = np.array(p)
             if p.shape == (1,):
@@ -319,7 +312,6 @@
 
             atoms_db.write(neigs)
 
-<<<<<<< HEAD
     def serialize(self,fname="scell.json"):
         """
         Serialize a SuperCell object
@@ -337,7 +329,6 @@
             Output file name.
         """
         super(SuperCell,self).serialize(fname = fname)
-=======
     def get_symmetry_table(self, symprec=1e-12, tol=1e-3):
         '''
         Takes a SuperCell as a parameter and returns the final indices of every atom 
@@ -391,5 +382,4 @@
             intt_index = 0
             rot_index += 1
             
-        return table
->>>>>>> 74ea7002
+        return table