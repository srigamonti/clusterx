--- conflicted
+++ resolved
@@ -81,11 +81,10 @@
     test_orthonormality(corrcal_poly.site_basis_function, symmetric = False)
     print('Time for polynomial basis', time.time() - t)
 
-<<<<<<< HEAD
     print('\nPolynomial basis functions (m=3):')
     corrcal_poly.basis_set.print_basis_functions(3)
-=======
-    print("Test binary-linear basis")
+
+    print("\nTest binary-linear basis")
 
     bin_plat = ParentLattice(pri, substitutions = [su1], pbc = pbc)
     bin_cpool = ClustersPool(bin_plat, npoints=[1,2], radii=[0,1.2])
@@ -94,7 +93,6 @@
     scell_bin = SuperCell(bin_plat,np.array([(1,0,0),(0,3,0),(0,0,1)]))
     structure_bin = Structure(scell1,[1,1,1,6,1,1,6,1,1])
     corrs_bin = coorrcal_bin_lin.get_cluster_correlations(structure_bin)
->>>>>>> 95e0c807
 
     print ("\n\n========Test writes========")
     print (test_cluster_correlations.__doc__)
