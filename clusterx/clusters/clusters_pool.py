--- conflicted
+++ resolved
@@ -45,8 +45,6 @@
 
         Add calculation of the multiplicity in add_cluster and get_subpool
 
-<<<<<<< HEAD
-=======
         Modify get_containing_supercell for  the case when all radii are negative
         and no SuperCell is given.
 
@@ -74,7 +72,6 @@
 
     The example
 
->>>>>>> 05f8d961
     **Methods:**
     """
     def __init__(self, parent_lattice, npoints=[], radii=[], super_cell=None):
@@ -471,21 +468,7 @@
 
             atoms_db.write(atoms)
 
-<<<<<<< HEAD
-        all_atom_indexes = []
-        all_alphas = []
-        all_numbers = []
-        all_positions = []
-
-        atoms_db.metadata = {
-            "multiplicities" : self._multiplicities,
-            "npoints" : self.get_all_npoints(),
-            "radii" : self.get_all_radii(),
-
-        }
-=======
         atoms_db.metadata = self.get_cpool_dict()
->>>>>>> 05f8d961
 
     def get_cpool_atoms(self):
         return self._cpool_atoms
